--- conflicted
+++ resolved
@@ -12,11 +12,7 @@
 
 [Python 3](https://www.python.org/) is required. (Tested with Python 3.8 but should be compatible with some older Python 3 versions.)
 
-<<<<<<< HEAD
 Put all the `.py` files (`board_canvas.py`, `kif_browser_gui.py`, `kif_parser.py` and `split_timer.py`) in the same folder. To run, double click `kif_browser_gui.py` or run it from the command line.
-=======
-Put all the `.py` files (`board_canvas.py`, `kif_browser_gui.py`, `kif_parser.py` and `split_timer.py` in the same folder. To run, double click `kif_browser_gui.py` or run it from the command line.
->>>>>>> c851b87ab2a20577d66258cf03ad88afb5f366f4
 
 ## How to use ##
 
